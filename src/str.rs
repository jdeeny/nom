--- conflicted
+++ resolved
@@ -338,8 +338,7 @@
     assert_eq!(f(&d[..]), Error(Position(ErrorKind::TakeWhile1Str, &d[..])));
   }
 
-      #[test]
-<<<<<<< HEAD
+    #[test]
     fn take_till_s_succeed() {
         const INPUT: &'static str = "βèƒôřèÂßÇáƒƭèř";
         const CONSUMED: &'static str = "βèƒôřèÂßÇ";
@@ -358,7 +357,11 @@
                      Expected `{}`, got `{}`.", CONSUMED, output);
             },
             other => panic!("Parser `take_till_s` didn't succeed when it should have. \
-=======
+                             Got `{:?}`.", other),
+        };
+    }
+
+    #[test]
     fn take_while_s_succeed_none() {
         const INPUT: &'static str = "βèƒôřèÂßÇáƒƭèř";
         const CONSUMED: &'static str = "";
@@ -441,7 +444,6 @@
         match test(INPUT) {
             IResult::Error(_) => (),
             other => panic!("Parser `take_while1_s` didn't fail when it should have. \
->>>>>>> 05102862
                              Got `{:?}`.", other),
         };
     }
