--- conflicted
+++ resolved
@@ -22,13 +22,8 @@
       use $crate::Offset;
       match $submac!(input, $($args)*) {
         $crate::IResult::Done(i,_)     => {
-<<<<<<< HEAD
-          let index = $i.len() - i.len();
-          $crate::IResult::Done(i, &($i)[..index])
-=======
           let index = input.offset(i);
           $crate::IResult::Done(i, &input[..index])
->>>>>>> a38188f3
         },
         $crate::IResult::Error(e)      => $crate::IResult::Error(e),
         $crate::IResult::Incomplete(i) => $crate::IResult::Incomplete(i)
